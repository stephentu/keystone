--- conflicted
+++ resolved
@@ -76,19 +76,8 @@
 
     // TODO: Do stdev division ?
     val popFeatureMean = MiniBatchSGDwithL2.computeColMean(data, numExamples, numFeatures)
-<<<<<<< HEAD
-		val featureScaler = new StandardScalerModel(popFeatureMean, None)
-		val labelScaler = new StandardScalerModel(MiniBatchSGDwithL2.computeColMean(labels, numExamples, numClasses), None)
-=======
-    val popStdEv = if (normStd) {
-      Some(MiniBatchSGDwithL2.computeColStdEv(data, numExamples, popFeatureMean, numFeatures))
-    } else {
-      None
-    }
-
-    val featureScaler = new StandardScalerModel(popFeatureMean, popStdEv)
+    val featureScaler = new StandardScalerModel(popFeatureMean, None)
     val labelScaler = new StandardScalerModel(MiniBatchSGDwithL2.computeColMean(labels, numExamples, numClasses), None)
->>>>>>> a261777c
     // val featureScaler = new StandardScaler(normalizeStdDev = false).fit(data)
     // val labelScaler = new StandardScaler(normalizeStdDev = false).fit(labels)
 
@@ -136,36 +125,6 @@
     ) /= nRows.toDouble
   }
 
-<<<<<<< HEAD
-=======
-  def computeColStdEv(
-      data: RDD[DenseMatrix[Double]],
-      nRows: Long,
-      dataMean: DenseVector[Double],
-      nCols: Int): DenseVector[Double] = {
-    val meanBC = data.context.broadcast(dataMean)
-    // To compute the std dev, compute (x - mean)^2 for each row and add it up 
-    // and then divide by number of rows.
-    val variance = data.aggregate(DenseVector.zeros[Double](nCols))(
-      seqOp = (a: DenseVector[Double], b: DenseMatrix[Double]) => {
-        var i = 0
-        val mean = meanBC.value
-        while (i < b.rows) {
-          val diff = (b(i, ::).t - mean)
-          powInPlace(diff, 2.0)
-          a += diff
-          i = i + 1
-        }
-        a
-      },
-      combOp = (a: DenseVector[Double], b: DenseVector[Double]) => a += b) 
-    variance /= (nRows.toDouble - 1.0)
-    powInPlace(variance, 0.5)
-    variance
-  }
-
-
->>>>>>> a261777c
   /**
    * Run Limited-memory BFGS (L-BFGS) in parallel.
    * Averaging the subgradients over different partitions is performed using one standard
@@ -269,12 +228,7 @@
    */
   private class GradFun(
     dataMat: RDD[DenseMatrix[Double]],
-<<<<<<< HEAD
-		dataColMeans: DenseVector[Double],
-=======
     dataColMeans: DenseVector[Double],
-    dataColStdevs: Option[DenseVector[Double]],
->>>>>>> a261777c
     labelsMat: RDD[DenseMatrix[Double]],
     gradient: BatchGradient,
     regParam: Double,
@@ -284,12 +238,7 @@
     numClasses: Int) {
 
     def maxRowNorm(): Double = {
-<<<<<<< HEAD
-			val localColMeansBC = dataMat.context.broadcast(dataColMeans)
-=======
       val localColMeansBC = dataMat.context.broadcast(dataColMeans)
-      val localColStdevsBC = dataMat.context.broadcast(dataColStdevs)
->>>>>>> a261777c
       val rowNorms = dataMat.map { x =>
         var i = 0
         var max_row_norm = 0.0
@@ -308,12 +257,7 @@
       val weightsMat = weights.asDenseMatrix.reshape(numFeatures, numClasses)
       // Have a local copy to avoid the serialization of CostFun object which is not serializable.
       val bcW = dataMat.context.broadcast(weightsMat)
-<<<<<<< HEAD
-			val localColMeansBC = dataMat.context.broadcast(dataColMeans)
-=======
       val localColMeansBC = dataMat.context.broadcast(dataColMeans)
-      val localColStdevsBC = dataMat.context.broadcast(dataColStdevs)
->>>>>>> a261777c
       val localGradient = gradient
       val localMiniBatchFraction = miniBatchFraction
 
